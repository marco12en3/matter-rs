/*
 *
 *    Copyright (c) 2020-2022 Project CHIP Authors
 *
 *    Licensed under the Apache License, Version 2.0 (the "License");
 *    you may not use this file except in compliance with the License.
 *    You may obtain a copy of the License at
 *
 *        http://www.apache.org/licenses/LICENSE-2.0
 *
 *    Unless required by applicable law or agreed to in writing, software
 *    distributed under the License is distributed on an "AS IS" BASIS,
 *    WITHOUT WARRANTIES OR CONDITIONS OF ANY KIND, either express or implied.
 *    See the License for the specific language governing permissions and
 *    limitations under the License.
 */

use crate::{
    crypto::{self, HmacSha256},
    sys,
};
use byteorder::{ByteOrder, LittleEndian};
use log::error;
use rand::prelude::*;
use subtle::ConstantTimeEq;

use crate::{
    crypto::{pbkdf2_hmac, Sha256},
    error::Error,
};

#[cfg(feature = "crypto_openssl")]
use super::crypto_openssl::CryptoOpenSSL;

#[cfg(feature = "crypto_mbedtls")]
use super::crypto_mbedtls::CryptoMbedTLS;

#[cfg(feature = "crypto_esp_mbedtls")]
use super::crypto_esp_mbedtls::CryptoEspMbedTls;

#[cfg(feature = "crypto_rustcrypto")]
use super::crypto_rustcrypto::CryptoRustCrypto;

use super::{common::SCStatusCodes, crypto::CryptoSpake2};

// This file handle Spake2+ specific instructions. In itself, this file is
// independent from the BigNum and EC operations that are typically required
// Spake2+. We use the CryptoSpake2 trait object that allows us to abstract
// out the specific implementations.
//
// In the case of the verifier, we don't actually release the Ke until we
// validate that the cA is confirmed.

#[derive(PartialEq, Copy, Clone, Debug)]
pub enum Spake2VerifierState {
    // Initialised - w0, L are set
    Init,
    // Pending Confirmation - Keys are derived but pending confirmation
    PendingConfirmation,
    // Confirmed
    Confirmed,
}

#[derive(PartialEq, Debug)]
pub enum Spake2Mode {
    Unknown,
    Prover,
    Verifier(Spake2VerifierState),
}

#[allow(non_snake_case)]
pub struct Spake2P {
    mode: Spake2Mode,
    context: Option<Sha256>,
    Ke: [u8; 16],
    cA: [u8; 32],
    crypto_spake2: Option<Box<dyn CryptoSpake2>>,
    app_data: u32,
}

const SPAKE2P_KEY_CONFIRM_INFO: [u8; 16] = *b"ConfirmationKeys";
const SPAKE2P_CONTEXT_PREFIX: [u8; 26] = *b"CHIP PAKE V1 Commissioning";
const CRYPTO_GROUP_SIZE_BYTES: usize = 32;
const CRYPTO_W_SIZE_BYTES: usize = CRYPTO_GROUP_SIZE_BYTES + 8;
const CRYPTO_PUBLIC_KEY_SIZE_BYTES: usize = (2 * CRYPTO_GROUP_SIZE_BYTES) + 1;

const MAX_SALT_SIZE_BYTES: usize = 32;
const VERIFIER_SIZE_BYTES: usize = CRYPTO_GROUP_SIZE_BYTES + CRYPTO_PUBLIC_KEY_SIZE_BYTES;

#[cfg(feature = "crypto_openssl")]
fn crypto_spake2_new() -> Result<Box<dyn CryptoSpake2>, Error> {
    Ok(Box::new(CryptoOpenSSL::new()?))
}

#[cfg(feature = "crypto_mbedtls")]
fn crypto_spake2_new() -> Result<Box<dyn CryptoSpake2>, Error> {
    Ok(Box::new(CryptoMbedTLS::new()?))
}

#[cfg(feature = "crypto_esp_mbedtls")]
fn crypto_spake2_new() -> Result<Box<dyn CryptoSpake2>, Error> {
    Ok(Box::new(CryptoEspMbedTls::new()?))
}

#[cfg(feature = "crypto_rustcrypto")]
fn crypto_spake2_new() -> Result<Box<dyn CryptoSpake2>, Error> {
    Ok(Box::new(CryptoRustCrypto::new()?))
}

impl Default for Spake2P {
    fn default() -> Self {
        Self::new()
    }
}

pub struct VerifierData {
    pub data: VerifierOption,
    // For the VerifierOption::Verifier, the following fields only serve
    // information purposes
    pub salt: [u8; MAX_SALT_SIZE_BYTES],
    pub count: u32,
}

pub enum VerifierOption {
    /// With Password
    Password(u32),
    /// With Verifier
    Verifier([u8; VERIFIER_SIZE_BYTES]),
}

impl VerifierData {
    pub fn new_with_pw(pw: u32) -> Self {
        let mut s = Self {
            salt: [0; MAX_SALT_SIZE_BYTES],
            count: sys::SPAKE2_ITERATION_COUNT,
            data: VerifierOption::Password(pw),
        };
        rand::thread_rng().fill_bytes(&mut s.salt);
        s
    }

    pub fn new(verifier: &[u8], count: u32, salt: &[u8]) -> Self {
        let mut v = [0_u8; VERIFIER_SIZE_BYTES];
        let mut s = [0_u8; MAX_SALT_SIZE_BYTES];

        let slice = &mut v[..verifier.len()];
        slice.copy_from_slice(verifier);

        let slice = &mut s[..salt.len()];
        slice.copy_from_slice(salt);

        Self {
            data: VerifierOption::Verifier(v),
            count,
            salt: s,
        }
    }
}

impl Spake2P {
    pub fn new() -> Self {
        Spake2P {
            mode: Spake2Mode::Unknown,
            context: None,
            crypto_spake2: None,
            Ke: [0; 16],
            cA: [0; 32],
            app_data: 0,
        }
    }

    pub fn set_app_data(&mut self, data: u32) {
        self.app_data = data;
    }

    pub fn get_app_data(&mut self) -> u32 {
        self.app_data
    }

    pub fn set_context(&mut self, buf1: &[u8], buf2: &[u8]) -> Result<(), Error> {
        let mut context = Sha256::new()?;
        context.update(&SPAKE2P_CONTEXT_PREFIX)?;
        context.update(buf1)?;
        context.update(buf2)?;
        self.context = Some(context);
        Ok(())
    }

    #[inline(always)]
    fn get_w0w1s(pw: u32, iter: u32, salt: &[u8], w0w1s: &mut [u8]) {
        let mut pw_str: [u8; 4] = [0; 4];
        LittleEndian::write_u32(&mut pw_str, pw);
        let _ = pbkdf2_hmac(&pw_str, iter as usize, salt, w0w1s);
    }

    pub fn start_verifier(&mut self, verifier: &VerifierData) -> Result<(), Error> {
        self.crypto_spake2 = Some(crypto_spake2_new()?);
        match verifier.data {
            VerifierOption::Password(pw) => {
                // Derive w0 and L from the password
<<<<<<< HEAD
                let mut w0w1s: [u8; 2 * CRYPTO_W_SIZE_BYTES] = [0; (2 * CRYPTO_W_SIZE_BYTES)];
=======
                let mut w0w1s: [u8; 2 * CRYPTO_W_SIZE_BYTES] = [0; 2 * CRYPTO_W_SIZE_BYTES];
>>>>>>> 3b091c21
                Spake2P::get_w0w1s(pw, verifier.count, &verifier.salt, &mut w0w1s);

                let w0s_len = w0w1s.len() / 2;
                if let Some(crypto_spake2) = &mut self.crypto_spake2 {
                    crypto_spake2.set_w0_from_w0s(&w0w1s[0..w0s_len])?;
                    crypto_spake2.set_L_from_w1s(&w0w1s[w0s_len..])?;
                }
            }
            VerifierOption::Verifier(v) => {
                // Extract w0 and L from the verifier
                if v.len() != CRYPTO_GROUP_SIZE_BYTES + CRYPTO_PUBLIC_KEY_SIZE_BYTES {
                    error!("Verifier of invalid length");
                }
                if let Some(crypto_spake2) = &mut self.crypto_spake2 {
                    crypto_spake2.set_w0(&v[0..CRYPTO_GROUP_SIZE_BYTES])?;
                    crypto_spake2.set_L(&v[CRYPTO_GROUP_SIZE_BYTES..])?;
                }
            }
        }
        self.mode = Spake2Mode::Verifier(Spake2VerifierState::Init);
        Ok(())
    }

    #[allow(non_snake_case)]
    pub fn handle_pA(&mut self, pA: &[u8], pB: &mut [u8], cB: &mut [u8]) -> Result<(), Error> {
        if self.mode != Spake2Mode::Verifier(Spake2VerifierState::Init) {
            return Err(Error::InvalidState);
        }

        if let Some(crypto_spake2) = &mut self.crypto_spake2 {
            crypto_spake2.get_pB(pB)?;
            if let Some(context) = self.context.take() {
                let mut hash = [0u8; crypto::SHA256_HASH_LEN_BYTES];
                context.finish(&mut hash)?;
                let mut TT = [0u8; crypto::SHA256_HASH_LEN_BYTES];
                crypto_spake2.get_TT_as_verifier(&hash, pA, pB, &mut TT)?;

                Spake2P::get_Ke_and_cAcB(&TT, pA, pB, &mut self.Ke, &mut self.cA, cB)?;
            }
        }

        // We are finished with using the crypto_spake2 now
        self.crypto_spake2 = None;
        self.mode = Spake2Mode::Verifier(Spake2VerifierState::PendingConfirmation);
        Ok(())
    }

    #[allow(non_snake_case)]
    pub fn handle_cA(&mut self, cA: &[u8]) -> (SCStatusCodes, Option<&[u8]>) {
        if self.mode != Spake2Mode::Verifier(Spake2VerifierState::PendingConfirmation) {
            return (SCStatusCodes::SessionNotFound, None);
        }
        self.mode = Spake2Mode::Verifier(Spake2VerifierState::Confirmed);
        if cA.ct_eq(&self.cA).unwrap_u8() == 1 {
            (SCStatusCodes::SessionEstablishmentSuccess, Some(&self.Ke))
        } else {
            (SCStatusCodes::InvalidParameter, None)
        }
    }

    #[inline(always)]
    #[allow(non_snake_case)]
    #[allow(dead_code)]
    fn get_Ke_and_cAcB(
        TT: &[u8],
        pA: &[u8],
        pB: &[u8],
        Ke: &mut [u8],
        cA: &mut [u8],
        cB: &mut [u8],
    ) -> Result<(), Error> {
        // Step 1: Ka || Ke = Hash(TT)
        let KaKe = TT;
        let KaKe_len = KaKe.len();
        let Ka = &KaKe[0..KaKe_len / 2];
        let ke_internal = &KaKe[(KaKe_len / 2)..];
        if ke_internal.len() == Ke.len() {
            Ke.copy_from_slice(ke_internal);
        } else {
            return Err(Error::NoSpace);
        }

        // Step 2: KcA || KcB = KDF(nil, Ka, "ConfirmationKeys")
        let mut KcAKcB: [u8; 32] = [0; 32];
        crypto::hkdf_sha256(&[], Ka, &SPAKE2P_KEY_CONFIRM_INFO, &mut KcAKcB)
            .map_err(|_x| Error::NoSpace)?;

        let KcA = &KcAKcB[0..(KcAKcB.len() / 2)];
        let KcB = &KcAKcB[(KcAKcB.len() / 2)..];

        // Step 3: cA = HMAC(KcA, pB), cB = HMAC(KcB, pA)
        let mut mac = HmacSha256::new(KcA)?;
        mac.update(pB)?;
        mac.finish(cA)?;

        let mut mac = HmacSha256::new(KcB)?;
        mac.update(pA)?;
        mac.finish(cB)?;
        Ok(())
    }
}

#[cfg(test)]
mod tests {

    use super::Spake2P;
    use crate::{
        crypto,
        secure_channel::{spake2p::CRYPTO_W_SIZE_BYTES, spake2p_test_vectors::test_vectors::*},
    };

    #[test]
    fn test_pbkdf2() {
        // These are the vectors from one sample run of chip-tool along with our PBKDFParamResponse
        let salt = [
            0x4, 0xa1, 0xd2, 0xc6, 0x11, 0xf0, 0xbd, 0x36, 0x78, 0x67, 0x79, 0x7b, 0xfe, 0x82,
            0x36, 0x0,
        ];
        let mut w0w1s: [u8; 2 * CRYPTO_W_SIZE_BYTES] = [0; 2 * CRYPTO_W_SIZE_BYTES];
        Spake2P::get_w0w1s(123456, 2000, &salt, &mut w0w1s);
        assert_eq!(
            w0w1s,
            [
                0xc7, 0x89, 0x33, 0x9c, 0xc5, 0xeb, 0xbc, 0xf6, 0xdf, 0x04, 0xa9, 0x11, 0x11, 0x06,
                0x4c, 0x15, 0xac, 0x5a, 0xea, 0x67, 0x69, 0x9f, 0x32, 0x62, 0xcf, 0xc6, 0xe9, 0x19,
                0xe8, 0xa4, 0x0b, 0xb3, 0x42, 0xe8, 0xc6, 0x8e, 0xa9, 0x9a, 0x73, 0xe2, 0x59, 0xd1,
                0x17, 0xd8, 0xed, 0xcb, 0x72, 0x8c, 0xbf, 0x3b, 0xa9, 0x88, 0x02, 0xd8, 0x45, 0x4b,
                0xd0, 0x2d, 0xe5, 0xe4, 0x1c, 0xc3, 0xd7, 0x00, 0x03, 0x3c, 0x86, 0x20, 0x9a, 0x42,
                0x5f, 0x55, 0x96, 0x3b, 0x9f, 0x6f, 0x79, 0xef, 0xcb, 0x37
            ]
        )
    }

    #[test]
    #[allow(non_snake_case)]
    fn test_get_Ke_and_cAcB() {
        for t in RFC_T {
            let mut Ke: [u8; 16] = [0; 16];
            let mut cA: [u8; 32] = [0; 32];
            let mut cB: [u8; 32] = [0; 32];
            let mut TT_hash = [0u8; crypto::SHA256_HASH_LEN_BYTES];
            let mut h = crypto::Sha256::new().unwrap();
            h.update(&t.TT[0..t.TT_len]).unwrap();
            h.finish(&mut TT_hash).unwrap();
            Spake2P::get_Ke_and_cAcB(&TT_hash, &t.X, &t.Y, &mut Ke, &mut cA, &mut cB).unwrap();
            assert_eq!(Ke, t.Ke);
            assert_eq!(cA, t.cA);
            assert_eq!(cB, t.cB);
        }
    }
}<|MERGE_RESOLUTION|>--- conflicted
+++ resolved
@@ -198,11 +198,7 @@
         match verifier.data {
             VerifierOption::Password(pw) => {
                 // Derive w0 and L from the password
-<<<<<<< HEAD
-                let mut w0w1s: [u8; 2 * CRYPTO_W_SIZE_BYTES] = [0; (2 * CRYPTO_W_SIZE_BYTES)];
-=======
                 let mut w0w1s: [u8; 2 * CRYPTO_W_SIZE_BYTES] = [0; 2 * CRYPTO_W_SIZE_BYTES];
->>>>>>> 3b091c21
                 Spake2P::get_w0w1s(pw, verifier.count, &verifier.salt, &mut w0w1s);
 
                 let w0s_len = w0w1s.len() / 2;
