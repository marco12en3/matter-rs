/*
 *
 *    Copyright (c) 2020-2022 Project CHIP Authors
 *
 *    Licensed under the Apache License, Version 2.0 (the "License");
 *    you may not use this file except in compliance with the License.
 *    You may obtain a copy of the License at
 *
 *        http://www.apache.org/licenses/LICENSE-2.0
 *
 *    Unless required by applicable law or agreed to in writing, software
 *    distributed under the License is distributed on an "AS IS" BASIS,
 *    WITHOUT WARRANTIES OR CONDITIONS OF ANY KIND, either express or implied.
 *    See the License for the specific language governing permissions and
 *    limitations under the License.
 */

use super::objects::*;
use crate::error::*;
use num_derive::FromPrimitive;

pub const ID: u32 = 0x0028;

#[derive(FromPrimitive)]
enum Attributes {
    DMRevision = 0,
    VendorId = 2,
    ProductId = 4,
    HwVer = 7,
    SwVer = 9,
    SerialNo = 0x0f,
}

#[derive(Default)]
pub struct BasicInfoConfig {
    pub vid: u16,
    pub pid: u16,
    pub hw_ver: u16,
    pub sw_ver: u32,
<<<<<<< HEAD
    /// Device name; up to 32 characters
    pub device_name: String,
=======
    pub serial_no: String,
}

fn attr_dm_rev_new() -> Result<Attribute, Error> {
    Attribute::new(
        Attributes::DMRevision as u16,
        AttrValue::Uint8(1),
        Access::RV,
        Quality::FIXED,
    )
>>>>>>> 40f4fd5d
}

fn attr_vid_new(vid: u16) -> Result<Attribute, Error> {
    Attribute::new(
        Attributes::VendorId as u16,
        AttrValue::Uint16(vid),
        Access::RV,
        Quality::FIXED,
    )
}

fn attr_pid_new(pid: u16) -> Result<Attribute, Error> {
    Attribute::new(
        Attributes::ProductId as u16,
        AttrValue::Uint16(pid),
        Access::RV,
        Quality::FIXED,
    )
}

fn attr_hw_ver_new(hw_ver: u16) -> Result<Attribute, Error> {
    Attribute::new(
        Attributes::HwVer as u16,
        AttrValue::Uint16(hw_ver),
        Access::RV,
        Quality::FIXED,
    )
}

fn attr_sw_ver_new(sw_ver: u32) -> Result<Attribute, Error> {
    Attribute::new(
        Attributes::SwVer as u16,
        AttrValue::Uint32(sw_ver),
        Access::RV,
        Quality::FIXED,
    )
}

fn attr_serial_no_new(label: String) -> Result<Attribute, Error> {
    Attribute::new(
        Attributes::SerialNo as u16,
        AttrValue::Utf8(label),
        Access::RV,
        Quality::FIXED,
    )
}
pub struct BasicInfoCluster {
    base: Cluster,
}

impl BasicInfoCluster {
    pub fn new(cfg: BasicInfoConfig) -> Result<Box<Self>, Error> {
        let mut cluster = Box::new(BasicInfoCluster {
            base: Cluster::new(ID)?,
        });
        cluster.base.add_attribute(attr_dm_rev_new()?)?;
        cluster.base.add_attribute(attr_vid_new(cfg.vid)?)?;
        cluster.base.add_attribute(attr_pid_new(cfg.pid)?)?;
        cluster.base.add_attribute(attr_hw_ver_new(cfg.hw_ver)?)?;
        cluster.base.add_attribute(attr_sw_ver_new(cfg.sw_ver)?)?;
        cluster
            .base
            .add_attribute(attr_serial_no_new(cfg.serial_no)?)?;
        Ok(cluster)
    }
}

impl ClusterType for BasicInfoCluster {
    fn base(&self) -> &Cluster {
        &self.base
    }
    fn base_mut(&mut self) -> &mut Cluster {
        &mut self.base
    }
}<|MERGE_RESOLUTION|>--- conflicted
+++ resolved
@@ -37,10 +37,6 @@
     pub pid: u16,
     pub hw_ver: u16,
     pub sw_ver: u32,
-<<<<<<< HEAD
-    /// Device name; up to 32 characters
-    pub device_name: String,
-=======
     pub serial_no: String,
 }
 
@@ -51,7 +47,8 @@
         Access::RV,
         Quality::FIXED,
     )
->>>>>>> 40f4fd5d
+    /// Device name; up to 32 characters
+    pub device_name: String,
 }
 
 fn attr_vid_new(vid: u16) -> Result<Attribute, Error> {
